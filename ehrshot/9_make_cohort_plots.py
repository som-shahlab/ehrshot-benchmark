import argparse
import datetime
import multiprocessing
from typing import Dict, List, Tuple
import numpy as np
import pandas as pd
import os
import femr.datasets
from loguru import logger
from tqdm import tqdm

from utils import (
    write_table_to_latex,
)
from plot import (
    plot_column_per_patient,
)

def parse_args():
    parser = argparse.ArgumentParser(description="Make plots/tables of cohort stats")
    parser.add_argument("--path_to_labels_and_feats_dir", required=True, type=str, help="Path to directory containing saved labels and featurizers")
    parser.add_argument("--path_to_database", required=True, type=str, help="Path to FEMR patient database")
    parser.add_argument("--path_to_input_dir", required=True, type=str, help="Path to folder containing all EHRSHOT cohort CSVs")
    parser.add_argument("--path_to_splits_dir", required=True, type=str, help="Path to directory containing splits")
    parser.add_argument("--path_to_output_dir", required=True, type=str, help="Path to directory to save figures")
    parser.add_argument("--num_threads", default=1, type=int, help="Number of processes to launch")
    return parser.parse_args()

def create_df_demo(path_to_database: str, path_to_output_dir: str, path_to_splits_dir: str, num_threads: int):
    # Get list of all patient IDs in labeled patients
    patient_database = femr.datasets.PatientDatabase(path_to_database)
    all_patient_ids = np.array(sorted(list([ pid for pid in patient_database ])))
    logger.info("# of patients:", len(all_patient_ids))

    # Split patients across threads
    patient_ids_chunks: List[List[int]] = np.array_split(all_patient_ids, num_threads)
    paths_to_csvs: List[str] = [
        os.path.join(path_to_output_dir, f"pretrain_thread_{i}.csv") 
        for i in range(len(patient_ids_chunks))
    ]

    logger.success("Start | Writing CSVs in parallel")
    task_args: List[Tuple[str, List[int]]] = [
        (paths_to_csvs[i], path_to_database, path_to_splits_dir, patient_ids_chunks[i])
        for i in range(len(patient_ids_chunks))
    ]
    with multiprocessing.get_context("forkserver").Pool(num_threads) as pool:
        parallel_result = list(tqdm(pool.imap(compute_demographics, task_args), total=num_threads))
    logger.success("Finish | Writing CSVs in parallel")

    logger.info("Start | Merging CSVs together")

    # Re-read all CSVs
    dfs: List[pd.DataFrame] = []
    for filename in paths_to_csvs:
        dfs.append(pd.read_csv(filename))
    df_merged: pd.DataFrame = pd.concat(dfs)

    # Sort by patient ID
    df_merged = df_merged.sort_values(by=['patient_id',])

    # Save merged CSV to disk
    df_merged.to_csv(os.path.join(path_to_output_dir, 'df_demo.csv'), index=False)
    logger.info(f"Merged CSV file saved @ `{os.path.join(path_to_output_dir, 'df_demo.csv')}`")
    logger.success("Finish | Merging CSVs together")
    
    # Remove old `pretrain_thread_*.csv` files
    for filename in paths_to_csvs:
        os.remove(filename)
    logger.success(f"Done creating df_demo!")

def get_splits(splits_dir):
    splits_df = pd.read_csv(os.path.join(splits_dir, 'person_id_map.csv'))
    splits_json = {'train':[],'test':[],'val':[]}

    for index,row in splits_df.iterrows():
        if row['split'] == 'val':
            splits_json['val'].append(row['omop_person_id'])
        elif row['split'] == 'test':
            splits_json['test'].append(row['omop_person_id'])
        else:
            splits_json['train'].append(row['omop_person_id'])

    return splits_json

def compute_demographics(args):
    path_to_csv, path_to_database, path_to_splits_dir, patient_ids = args
    patient_database = femr.datasets.PatientDatabase(path_to_database)
<<<<<<< HEAD
    
    # Load splits
    df_split = pd.read_csv(os.path.join(path_to_splits_dir, 'person_id_map.csv'))
    splits: Dict[str, List[int]] = { # [key] = split, [value] = list of patient IDs
        split: df_split[df_split['split'] == split]['omop_person_id'].tolist() for split in df_split['split'].unique()
    }

=======
    splits = get_splits(path_to_splits_dir)
>>>>>>> fd364235
    rows = []
    for idx, pid in enumerate(patient_ids):
        is_male: bool = False
        age: int = -1
        is_hispanic: bool = False
        race: str = 'unknown'
        # gender
        for e in patient_database[pid].events:
            if e.code == 'Gender/M':
                is_male = True
                break
            elif e.code == 'Gender/F':
                is_male = False
                break
        # age
        end_age = patient_database[pid].events[-1].start
        start_age = patient_database[pid].events[0].start
        age = end_age - start_age
        # ethnicity
        for e in patient_database[pid].events:
            if e.code == 'Ethnicity/Hispanic':
                is_hispanic = True
                break
            elif e.code == 'Ethnicity/Not Hispanic':
                is_hispanic = False
                break
        # race
        for e in patient_database[pid].events:
            if e.code == 'Race/5':
                race = 'white'
                break
            elif e.code == 'Race/4':
                race = 'pacific_islander'
                break
            elif e.code == 'Race/3':
                race = 'black'
                break
            elif e.code == 'Race/2':
                race = 'asian'
                break
            elif e.code == 'Race/1':
                race = 'american_indian'
                break
        # number of events
        num_events: int = len(patient_database[pid].events)
        # number of visits
        unique_visits = set()
        for e in patient_database[pid].events:
            if e.visit_id is not None:
                unique_visits.add(e.visit_id)
        num_visits: int = len(unique_visits)
        # split
        split: str = 'train' if pid in splits['train'] else ('val' if pid in splits['val'] else 'test')
        rows.append({
            'split' : split,
            'patient_id' : pid,
            'age' : age.days / 365.25,
            'age_20' : age <= datetime.timedelta(days=20*365),
            'age_40' : datetime.timedelta(days=20*365) < age <= datetime.timedelta(days=40*365),
            'age_60' : datetime.timedelta(days=40*365) < age < datetime.timedelta(days=60*365),
            'age_80' : datetime.timedelta(days=60*365) < age < datetime.timedelta(days=80*365),
            'age_plus' : datetime.timedelta(days=80*365) < age,
            'is_male' : is_male,
            'is_hispanic' : is_hispanic,
            'race' : race,
            'num_events' : num_events,
            'timeline_length' : age.days / 365.25,
            'num_visits' : num_visits,
        })
    df = pd.DataFrame(rows)
    df.to_csv(path_to_csv, index=False)

if __name__ == "__main__":
    args = parse_args()
    PATH_TO_DATABASE: str = args.path_to_database
    PATH_TO_INPUT_DIR: str = args.path_to_input_dir
    PATH_TO_LABELS_AND_FEATS_DIR: str = args.path_to_labels_and_feats_dir
    PATH_TO_SPLITS_DIR: str = args.path_to_splits_dir
    PATH_TO_OUTPUT_DIR: str = args.path_to_output_dir
    PATH_TO_LATEX_TABLES_FILE: str = os.path.join(PATH_TO_OUTPUT_DIR, 'latex_tables.txt')
    NUM_THREADS: int = args.num_threads
    os.makedirs(PATH_TO_OUTPUT_DIR, exist_ok=True)
    if os.path.exists(PATH_TO_LATEX_TABLES_FILE):
        os.remove(PATH_TO_LATEX_TABLES_FILE)

    # Load splits
<<<<<<< HEAD
    df_split = pd.read_csv(os.path.join(PATH_TO_SPLITS_DIR, 'person_id_map.csv'))
    splits: Dict[str, List[int]] = { # [key] = split, [value] = list of patient IDs
        split: df_split[df_split['split'] == split]['omop_person_id'].tolist() for split in df_split['split'].unique()
    }
=======
    splits: Dict[str, List[int]] = get_splits(PATH_TO_SPLITS_DIR)
>>>>>>> fd364235

    # Load all labels from CSVs
    logger.info("Start | Creating df_labels.csv")
    if not os.path.exists(os.path.join(PATH_TO_OUTPUT_DIR, 'df_labels.csv')):
        dfs: List[pd.DataFrame] = []
        for labeling_function in os.listdir(PATH_TO_LABELS_AND_FEATS_DIR):
            if os.path.isdir(os.path.join(PATH_TO_LABELS_AND_FEATS_DIR, labeling_function)):
                df_ = pd.read_csv(os.path.join(PATH_TO_LABELS_AND_FEATS_DIR, f"{labeling_function}/labeled_patients.csv"))
                df_['task'] = labeling_function
                df_['split'] = df_['patient_id'].apply(lambda x: 'train' if x in splits['train'] else ('val' if x in splits['val'] else 'test'))
                dfs.append(df_)
        df_labels: pd.DataFrame = pd.concat(dfs, ignore_index=True)
        df_labels.to_csv(os.path.join(PATH_TO_OUTPUT_DIR, 'df_labels.csv'), index=False)
    df_labels = pd.read_csv(os.path.join(PATH_TO_OUTPUT_DIR, 'df_labels.csv'))
    logger.info("Finish | Creating df_labels.csv")

    # Load all patient events from CSVs
    logger.info("Start | Creating df_merged.csv")
    if not os.path.exists(os.path.join(PATH_TO_OUTPUT_DIR, 'df_merged.csv')):
        dfs: List[pd.DataFrame] = []
        for cohort_csv in os.listdir(PATH_TO_INPUT_DIR):
            dfs.append(pd.read_csv(os.path.join(PATH_TO_INPUT_DIR, cohort_csv)))
        df_merged: pd.DataFrame = pd.concat(dfs, ignore_index=True)
        df_merged.to_csv(os.path.join(PATH_TO_OUTPUT_DIR, 'df_merged.csv'), index=False)
    df_merged = pd.read_csv(os.path.join(PATH_TO_OUTPUT_DIR, 'df_merged.csv'))
    logger.info("Finish | Creating df_merged.csv")

    # Load pre-computed patient demographics
    logger.info("Start | Creating df_demo.csv")
    if not os.path.exists(os.path.join(PATH_TO_OUTPUT_DIR, 'df_demo.csv')):
        create_df_demo(PATH_TO_DATABASE, PATH_TO_OUTPUT_DIR, PATH_TO_SPLITS_DIR, NUM_THREADS)
    df_demo = pd.read_csv(os.path.join(PATH_TO_OUTPUT_DIR, 'df_demo.csv'))
    logger.info("Finish | Creating df_demo.csv")

    # Unique # of visits + obs
    logger.info(f"# of obs: {df_merged.shape[0]}")
    logger.info(f"# of unique codes: {df_merged['code'].nunique()}")
    logger.info(f"# of visits: {df_merged['visit_id'][~df_merged['visit_id'].isna()].nunique()}")
    logger.info(f"# of patients: {df_merged['patient_id'].nunique()}")
    logger.info(f"# of minors (<19 yrs old): {(df_demo['timeline_length'] < 19).sum()}")
    logger.info(f"# of seniors (>89 yrs old): {(df_demo['timeline_length'] > 89).sum()}")

    ########################################################
    ########################################################
    #
    # Precompute values so that code below runs faster
    #
    ########################################################
    ########################################################
    logger.info("Start | Precomputing dictionaries")
    pid_2_is_male: Dict[int, bool] = {
        row['patient_id']: row['is_male'] for idx, row in df_demo.iterrows()
    }
    pid_2_age: Dict[int, int] = {
        row['patient_id']: row['age'] for idx, row in df_demo.iterrows()
    }
    pid_2_is_hispanic: Dict[int, bool] = {
        row['patient_id']: row['is_hispanic'] for idx, row in df_demo.iterrows()
    }
    pid_2_race: Dict[int, str] = {
        row['patient_id']: row['race'] for idx, row in df_demo.iterrows()
    }
    logger.success("Finish | Precomputing dictionaries")

    ########################################################
    ########################################################
    #
    # Create task-level stats per split
    #
    ########################################################
    ########################################################
    logger.info("Start | Creating df_task.csv")
    if not os.path.exists(os.path.join(PATH_TO_OUTPUT_DIR, 'df_task.csv')):
        rows = []
        for split in df_labels['split'].unique():
            for lf in df_labels['task'].unique():
                df_ = df_labels[(df_labels['split'] == split) & (df_labels['task'] == lf)]
                if lf == 'chexpert':
                    neg_values: List = ['8192']
                    # Patients
                    n_pos_patients = df_[~df_['value'].isin(neg_values)]['patient_id'].nunique()
                    n_neg_patients = df_[df_['value'].isin(neg_values)]['patient_id'].nunique()
                    n_total_patients = df_['patient_id'].nunique()
                    # Labels
                    n_pos_labels = df_[~df_['value'].isin(neg_values)].shape[0]
                    n_neg_labels = df_[df_['value'].isin(neg_values)].shape[0]
                    n_total_labels = df_.shape[0]
                else:
                    true_values: List = ['1', 1, 'True', True]
                    # Patients
                    n_pos_patients = df_[df_['value'].isin(true_values)]['patient_id'].nunique()
                    n_neg_patients = df_[~df_['value'].isin(true_values)]['patient_id'].nunique()
                    n_total_patients = df_['patient_id'].nunique()
                    # Labels
                    n_pos_labels = df_[df_['value'].isin(true_values)].shape[0]
                    n_neg_labels = df_[~df_['value'].isin(true_values)].shape[0]
                    n_total_labels = df_.shape[0]
                # % Male
                n_male = sum([ 1 if pid_2_is_male[pid] else 0 for pid in df_['patient_id'].unique() ])
                # Median Age
                ages = [ pid_2_age[pid] for pid in df_['patient_id'].unique() ]
                median_age = np.median(ages)
                # Save data
                rows.append({
                    'lf' : lf,
                    'split' : split,
                    'n_pos_patients' : n_pos_patients,
                    'n_neg_patients' : n_neg_patients,
                    'n_total_patients' : n_total_patients,
                    'n_pos_labels' : n_pos_labels,
                    'n_neg_labels' : n_neg_labels,
                    'n_total_labels' : n_total_labels,
                    'n_male' : n_male,
                    'median_age_yrs' : median_age,
                })
        df_task = pd.DataFrame(rows)
        df_task.to_csv(os.path.join(PATH_TO_OUTPUT_DIR, 'df_task.csv'), index=True)
    else:
        df_task = pd.read_csv(os.path.join(PATH_TO_OUTPUT_DIR, 'df_task.csv'))
    logger.success("Finish | Creating df_task.csv")


            
    ########################################################
    ########################################################
    #
    # SPLIT SUMMARY STATISTICS TABLE
    #
    # Format:
    """
        split	train	val	test
        Events Min	5	6	6
        Events Mean	6208	5430	5863
        Events Max	126051	129281	179161
        Visits Min	0	0	0
        Visits Mean	142	125	131
        Visits Max	3288	2441	3701
        Age Min	0	0	0
        Age Mean	51	50	51
        Age Max	88	88	88
    """
    #
    #########################################################
    #########################################################

    df_figure = df_demo[['split', 'patient_id', 'num_events', 'timeline_length', 'num_visits', ]].copy()
    df_figure = df_figure.groupby(['split']).agg(num_events_min=('num_events', 'min'),
                                                num_events_mean=('num_events', 'mean'),
                                                num_events_max=('num_events', 'max'),
                                                num_visits_min=('num_visits', 'min'),
                                                num_visits_mean=('num_visits', 'mean'),
                                                num_visits_max=('num_visits', 'max'),
                                                timeline_length_min=('timeline_length', 'min'),
                                                timeline_length_mean=('timeline_length', 'mean'),
                                                timeline_length_max=('timeline_length', 'max'))
    df_figure = df_figure.rename(columns={'num_events_min' : 'Events Min', 
                                        'num_events_mean' : 'Events Mean',
                                        'num_events_max' : 'Events Max',
                                        'num_visits_min' : 'Visits Min',
                                        'num_visits_mean' : 'Visits Mean',
                                        'num_visits_max' : 'Visits Max',
                                        'timeline_length_min' : 'Age Min',
                                        'timeline_length_mean' : 'Age Mean',
                                        'timeline_length_max' : 'Age Max',
                    })
    df_figure = df_figure.T.astype(int)
    write_table_to_latex(df_figure, PATH_TO_LATEX_TABLES_FILE)

    ########################################################
    ########################################################
    #
    # DEMOGRAPHICS GROUPED BY SPLIT TABLE
    #
    # Format:
    """
        split	train	val	test	total
        age_20	387	384	340	1111
        age_40	366	367	373	1106
        age_60	509	462	476	1447
        age_80	804	750	720	2274
        age_plus	263	255	256	774
        race__american_indian	7	9	12	28
        race__asian	344	370	318	1032
        race__black	94	91	91	276
        race__pacific_islander	31	37	36	104
        race__unknown	563	567	537	1667
        race__white	1290	1144	1171	3605
        is_hispanic__False	1948	1798	1786	5532
        is_hispanic__True	381	420	379	1180
        is_male__False	1196	1063	1104	3363
        is_male__True	1133	1155	1061	3349
        age_total	2329	2218	2165	6712
        ethnicity_total	2329	2218	2165	6712
        gender_total	2329	2218	2165	6712
        race_total	2329	2218	2165	6712
    """
    #
    #########################################################
    #########################################################

    df_figure = df_demo[['split', 'patient_id', 'race', 'is_hispanic', 'is_male', 'age_20', 'age_40', 'age_60', 'age_80', 'age_plus']].copy()

    # One hot encode categorical variables
    oh_race = pd.get_dummies(df_figure['race'], prefix='race_')
    oh_hisp = pd.get_dummies(df_figure['is_hispanic'], prefix='is_hispanic_')
    oh_male = pd.get_dummies(df_figure['is_male'], prefix='is_male_')
    df_figure = pd.concat([df_figure, oh_race, oh_hisp, oh_male], axis=1)

    df_figure = df_figure.groupby(['split']).agg('sum')
    df_figure['age_total'] = df_figure['age_20'] + df_figure['age_40'] + df_figure['age_60'] + df_figure['age_80'] + df_figure['age_plus']
    df_figure['ethnicity_total'] = df_figure['is_hispanic__True'] + df_figure['is_hispanic__False']
    df_figure['gender_total'] = df_figure['is_male__True'] + df_figure['is_male__False']
    df_figure['race_total'] = df_figure['race__american_indian'] + df_figure['race__white'] + df_figure['race__black'] + df_figure['race__asian'] + df_figure['race__unknown'] + + df_figure['race__pacific_islander'] 

    df_figure = df_figure.drop(columns=['patient_id', 'is_hispanic', 'is_male', 'race',  ])
    df_figure = df_figure.T.astype(int)
    df_figure['total'] = df_figure.sum(axis=1)
    df_figure = df_figure.iloc[:, [1, 2, 0, 3, ]]
    write_table_to_latex(df_figure, PATH_TO_LATEX_TABLES_FILE, is_ignore_index=False)

    ########################################################
    ########################################################
    #
    # TASK LABEL PREVALENCE TABLE
    #
    # Format:
    """
    lf	# Patients (# Positive) train	# Labels (# Positive) train	Spacer	# Patients (# Positive) test	# Patients (# Positive) val
        2	Long Length of Stay	1424 (458)	2695 (743)		1248 (394)	1254 (400)
        3	30-day Readmission	1342 (186)	2658 (373)		1175 (151)	1137 (147)
        1	ICU Transfer	1311 (100)	2460 (119)		1139 (78)	1167 (75)
        7	Thrombocytopenia	1951 (798)	59462 (8529)		1793 (707)	1796 (680)
        4	Hyperkalemia	1923 (391)	70653 (1292)		1758 (346)	1777 (350)
        5	Hypoglycemia	1983 (430)	104433 (1128)		1804 (355)	1829 (354)
        6	Hyponatremia	1922 (1198)	74009 (17962)		1760 (1094)	1777 (1064)
        0	Anemia	1968 (1211)	64130 (8997)		1806 (1045)	1808 (1017)
        11	Hypertension	953 (129)	1551 (194)		848 (128)	846 (128)
        10	Hyperlipidemia	1066 (132)	1912 (179)		952 (135)	928 (134)
        13	Pancreatic Cancer	1429 (128)	2688 (146)		1252 (42)	1248 (47)
        9	Celiac	1437 (82)	2688 (105)		1264 (17)	1263 (12)
        12	Lupus	1427 (88)	2649 (124)		1250 (25)	1245 (25)
        8	Acute MI	1415 (130)	2613 (200)		1245 (117)	1244 (116)
    """
    #
    #########################################################
    #########################################################

    df_figure = df_task.copy()
    lf_to_col_name = {
        'new_celiac' : 'Celiac',
        'new_lupus' : 'Lupus',
        'new_pancan' : 'Pancreatic Cancer',
        'new_acutemi' : 'Acute MI',
        'new_hypertension' : 'Hypertension',
        'new_hyperlipidemia' : 'Hyperlipidemia',
        'lab_anemia' : 'Anemia',
        'lab_hyperkalemia' : 'Hyperkalemia',
        'lab_hypoglycemia' : 'Hypoglycemia',
        'lab_hyponatremia' : 'Hyponatremia',
        'lab_thrombocytopenia' : 'Thrombocytopenia',
        'guo_readmission' : '30-day Readmission',
        'guo_icu' : 'ICU Transfer',
        'guo_los' : 'Long Length of Stay',
        'chexpert' : 'Chest X-Ray Findings',
    }
    df_figure = df_figure[['lf', 'split', 'n_total_patients', 'n_pos_patients', 'n_total_labels', 'n_pos_labels', 'median_age_yrs']]
    df_figure = df_figure[~df_figure['lf'].str.startswith('chexpert_')]
    df_figure['# Patients (# Positive)'] = df_figure['n_total_patients'].astype(int).astype(str) + ' (' + df_figure['n_pos_patients'].astype(str) + ')'
    df_figure['# Labels (# Positive)'] = df_figure['n_total_labels'].astype(int).astype(str) + ' (' + df_figure['n_pos_labels'].astype(str) + ')'
    df_figure = df_figure.drop(columns=['n_total_patients', 'n_pos_patients', 'n_total_labels', 'n_pos_labels', 'median_age_yrs'])
    # Pivot columns
    df_figure = df_figure.pivot(index='lf', columns='split')
    df_figure.columns = [' '.join(col).strip() for col in df_figure.columns.values]
    df_figure.reset_index(inplace=True)
    # Order columns
    new_col_order = sorted(df_figure.columns[1:], key=lambda x: -1 if 'train' in x else (0 if 'val' in x else 1))
    df_figure = df_figure[['lf'] + new_col_order]
    # Sort rows
    new_row_order = [
        'guo_los',
        'guo_readmission',
        'guo_icu',
        'lab_thrombocytopenia',
        'lab_hyperkalemia',
        'lab_hypoglycemia',
        'lab_hyponatremia',
        'lab_anemia',
        'new_hypertension',
        'new_hyperlipidemia',
        'new_pancan',
        'new_celiac',
        'new_lupus',
        'new_acutemi',
        'chexpert',
    ]
    df_figure = df_figure.sort_values(by='lf', key=lambda x: x.map({name: i for i, name in enumerate(new_row_order)}))
    df_figure['lf'] = df_figure['lf'].apply(lambda x: lf_to_col_name[x])
    df_figure.insert(3, 'Spacer', '')
    df_figure.insert(6, 'Spacer 2', '')
    write_table_to_latex(df_figure, PATH_TO_LATEX_TABLES_FILE, is_ignore_index=True)

    ########################################################
    ########################################################
    #
    # Make plots
    #
    ########################################################
    ########################################################
    logger.info("Start | Making plots")
    plot_column_per_patient(df_demo, PATH_TO_OUTPUT_DIR, 'num_events', title='events', x_label='# of Events', max_clamp=40000)
    plot_column_per_patient(df_demo, PATH_TO_OUTPUT_DIR, 'num_visits', title='visits', x_label='# of Visits', max_clamp=1000)
    plot_column_per_patient(df_demo, PATH_TO_OUTPUT_DIR, 'timeline_length', title='timeline length', x_label='Timeline Length (yrs)')
    logger.success("Finish | Making plots")<|MERGE_RESOLUTION|>--- conflicted
+++ resolved
@@ -86,7 +86,6 @@
 def compute_demographics(args):
     path_to_csv, path_to_database, path_to_splits_dir, patient_ids = args
     patient_database = femr.datasets.PatientDatabase(path_to_database)
-<<<<<<< HEAD
     
     # Load splits
     df_split = pd.read_csv(os.path.join(path_to_splits_dir, 'person_id_map.csv'))
@@ -94,9 +93,6 @@
         split: df_split[df_split['split'] == split]['omop_person_id'].tolist() for split in df_split['split'].unique()
     }
 
-=======
-    splits = get_splits(path_to_splits_dir)
->>>>>>> fd364235
     rows = []
     for idx, pid in enumerate(patient_ids):
         is_male: bool = False
@@ -183,14 +179,10 @@
         os.remove(PATH_TO_LATEX_TABLES_FILE)
 
     # Load splits
-<<<<<<< HEAD
     df_split = pd.read_csv(os.path.join(PATH_TO_SPLITS_DIR, 'person_id_map.csv'))
     splits: Dict[str, List[int]] = { # [key] = split, [value] = list of patient IDs
         split: df_split[df_split['split'] == split]['omop_person_id'].tolist() for split in df_split['split'].unique()
     }
-=======
-    splits: Dict[str, List[int]] = get_splits(PATH_TO_SPLITS_DIR)
->>>>>>> fd364235
 
     # Load all labels from CSVs
     logger.info("Start | Creating df_labels.csv")
