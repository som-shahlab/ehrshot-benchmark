import argparse
import datetime
import json
import multiprocessing
from typing import Any, Dict, List, Set, Tuple
import numpy as np
import pandas as pd
import os
import femr.datasets
from loguru import logger
from tqdm import tqdm

from utils import (
    write_table_to_latex,
)
from plot import (
    plot_column_per_patient,
)

def parse_args():
    parser = argparse.ArgumentParser(description="Make plots/tables of cohort stats")
    parser.add_argument("--path_to_labels_and_feats_dir", required=True, type=str, help="Path to directory containing saved labels and featurizers")
    parser.add_argument("--path_to_database", required=True, type=str, help="Path to FEMR patient database")
    parser.add_argument("--path_to_input_dir", required=True, type=str, help="Path to folder containing all EHRSHOT cohort CSVs")
    parser.add_argument("--path_to_splits_dir", required=True, type=str, help="Path to directory containing splits.json")
    parser.add_argument("--path_to_output_dir", required=True, type=str, help="Path to directory to save figures")
    parser.add_argument("--num_threads", default=1, type=int, help="Number of processes to launch")
    return parser.parse_args()

def create_df_demo(path_to_database: str, path_to_output_dir: str, path_to_splits_dir: str, num_threads: int):
    # Get list of all patient IDs in labeled patients
    patient_database = femr.datasets.PatientDatabase(path_to_database)
    all_patient_ids = np.array(sorted(list([ pid for pid in patient_database ])))
    logger.info("# of patients:", len(all_patient_ids))

    # Split patients across threads
    patient_ids_chunks: List[List[int]] = np.array_split(all_patient_ids, num_threads)
    paths_to_csvs: List[str] = [
        os.path.join(path_to_output_dir, f"pretrain_thread_{i}.csv") 
        for i in range(len(patient_ids_chunks))
    ]

    logger.success("Start | Writing CSVs in parallel")
    task_args: List[Tuple[str, List[int]]] = [
        (paths_to_csvs[i], path_to_database, path_to_splits_dir, patient_ids_chunks[i])
        for i in range(len(patient_ids_chunks))
    ]
    with multiprocessing.get_context("forkserver").Pool(num_threads) as pool:
        parallel_result = list(tqdm(pool.imap(compute_demographics, task_args), total=num_threads))
    logger.success("Finish | Writing CSVs in parallel")

    logger.info("Start | Merging CSVs together")

    # Re-read all CSVs
    dfs: List[pd.DataFrame] = []
    for filename in paths_to_csvs:
        dfs.append(pd.read_csv(filename))
    df_merged: pd.DataFrame = pd.concat(dfs)

    # Sort by patient ID
    df_merged = df_merged.sort_values(by=['patient_id',])

    # Save merged CSV to disk
    df_merged.to_csv(os.path.join(path_to_output_dir, 'df_demo.csv'), index=False)
    logger.info(f"Merged CSV file saved @ `{os.path.join(path_to_output_dir, 'df_demo.csv')}`")
    logger.success("Finish | Merging CSVs together")
    
    # Remove old `pretrain_thread_*.csv` files
    for filename in paths_to_csvs:
        os.remove(filename)
    logger.success(f"Done creating df_demo!")

def get_splits(splits_dir):
    splits_df = pd.read_csv(os.path.join(splits_dir, 'person_id_map.csv'))
    splits_json = {'train':[],'test':[],'val':[]}

    for index,row in splits_df.iterrows():
        if row['split'] == 'val':
            splits_json['val'].append(row['omop_person_id'])
        elif row['split'] == 'test':
            splits_json['test'].append(row['omop_person_id'])
        else:
            splits_json['train'].append(row['omop_person_id'])

    return splits_json

def compute_demographics(args):
    path_to_csv, path_to_database, path_to_splits_dir, patient_ids = args
    patient_database = femr.datasets.PatientDatabase(path_to_database)
<<<<<<< HEAD
    splits = json.load(open(os.path.join(path_to_splits_dir, 'person_id_map.csv'), 'r'))
=======
    splits = get_splits(path_to_splits_dir)
>>>>>>> 88dd769b
    rows = []
    for idx, pid in enumerate(patient_ids):
        is_male: bool = False
        age: int = -1
        is_hispanic: bool = False
        race: str = 'unknown'
        # gender
        for e in patient_database[pid].events:
            if e.code == 'Gender/M':
                is_male = True
                break
            elif e.code == 'Gender/F':
                is_male = False
                break
        # age
        end_age = patient_database[pid].events[-1].start
        start_age = patient_database[pid].events[0].start
        age = end_age - start_age
        # ethnicity
        for e in patient_database[pid].events:
            if e.code == 'Ethnicity/Hispanic':
                is_hispanic = True
                break
            elif e.code == 'Ethnicity/Not Hispanic':
                is_hispanic = False
                break
        # race
        for e in patient_database[pid].events:
            if e.code == 'Race/5':
                race = 'white'
                break
            elif e.code == 'Race/4':
                race = 'pacific_islander'
                break
            elif e.code == 'Race/3':
                race = 'black'
                break
            elif e.code == 'Race/2':
                race = 'asian'
                break
            elif e.code == 'Race/1':
                race = 'american_indian'
                break
        # number of events
        num_events: int = len(patient_database[pid].events)
        # number of visits
        unique_visits = set()
        for e in patient_database[pid].events:
            if e.visit_id is not None:
                unique_visits.add(e.visit_id)
        num_visits: int = len(unique_visits)
        # split
        split: str = 'train' if pid in splits['train'] else ('val' if pid in splits['val'] else 'test')
        rows.append({
            'split' : split,
            'patient_id' : pid,
            'age' : age.days / 365.25,
            'age_20' : age <= datetime.timedelta(days=20*365),
            'age_40' : datetime.timedelta(days=20*365) < age <= datetime.timedelta(days=40*365),
            'age_60' : datetime.timedelta(days=40*365) < age < datetime.timedelta(days=60*365),
            'age_80' : datetime.timedelta(days=60*365) < age < datetime.timedelta(days=80*365),
            'age_plus' : datetime.timedelta(days=80*365) < age,
            'is_male' : is_male,
            'is_hispanic' : is_hispanic,
            'race' : race,
            'num_events' : num_events,
            'timeline_length' : age.days / 365.25,
            'num_visits' : num_visits,
        })
    df = pd.DataFrame(rows)
    df.to_csv(path_to_csv, index=False)

if __name__ == "__main__":
    args = parse_args()
    PATH_TO_DATABASE: str = args.path_to_database
    PATH_TO_INPUT_DIR: str = args.path_to_input_dir
    PATH_TO_LABELS_AND_FEATS_DIR: str = args.path_to_labels_and_feats_dir
    PATH_TO_SPLITS_DIR: str = args.path_to_splits_dir
    PATH_TO_OUTPUT_DIR: str = args.path_to_output_dir
    PATH_TO_LATEX_TABLES_FILE: str = os.path.join(PATH_TO_OUTPUT_DIR, 'latex_tables.txt')
    NUM_THREADS: int = args.num_threads
    os.makedirs(PATH_TO_OUTPUT_DIR, exist_ok=True)
    if os.path.exists(PATH_TO_LATEX_TABLES_FILE):
        os.remove(PATH_TO_LATEX_TABLES_FILE)

    # Load splits
<<<<<<< HEAD
    df_split = pd.read_csv(os.path.join(PATH_TO_SPLITS_DIR, 'person_id_map.csv'))
    split_2_idxs = { 'train' : [], 'val' : [], 'test' : [], }
    
    splits: Dict[str, List[int]] = json.load(open(os.path.join(PATH_TO_SPLITS_DIR, 'splits.json'), 'r'))
=======
    splits: Dict[str, List[int]] = get_splits(PATH_TO_SPLITS_DIR)
>>>>>>> 88dd769b

    # Load all labels from CSVs
    logger.info("Start | Creating df_labels.csv")
    if not os.path.exists(os.path.join(PATH_TO_OUTPUT_DIR, 'df_labels.csv')):
        dfs: List[pd.DataFrame] = []
        for labeling_function in os.listdir(PATH_TO_LABELS_AND_FEATS_DIR):
            if os.path.isdir(os.path.join(PATH_TO_LABELS_AND_FEATS_DIR, labeling_function)):
                df_ = pd.read_csv(os.path.join(PATH_TO_LABELS_AND_FEATS_DIR, f"{labeling_function}/labeled_patients.csv"))
                df_['task'] = labeling_function
                df_['split'] = df_['patient_id'].apply(lambda x: 'train' if x in splits['train'] else ('val' if x in splits['val'] else 'test'))
                dfs.append(df_)
        df_labels: pd.DataFrame = pd.concat(dfs, ignore_index=True)
        df_labels.to_csv(os.path.join(PATH_TO_OUTPUT_DIR, 'df_labels.csv'), index=False)
    df_labels = pd.read_csv(os.path.join(PATH_TO_OUTPUT_DIR, 'df_labels.csv'))
    logger.info("Finish | Creating df_labels.csv")

    # Load all patient events from CSVs
    logger.info("Start | Creating df_merged.csv")
    if not os.path.exists(os.path.join(PATH_TO_OUTPUT_DIR, 'df_merged.csv')):
        dfs: List[pd.DataFrame] = []
        for cohort_csv in os.listdir(PATH_TO_INPUT_DIR):
            dfs.append(pd.read_csv(os.path.join(PATH_TO_INPUT_DIR, cohort_csv)))
        df_merged: pd.DataFrame = pd.concat(dfs, ignore_index=True)
        df_merged.to_csv(os.path.join(PATH_TO_OUTPUT_DIR, 'df_merged.csv'), index=False)
    df_merged = pd.read_csv(os.path.join(PATH_TO_OUTPUT_DIR, 'df_merged.csv'))
    logger.info("Finish | Creating df_merged.csv")

    # Load pre-computed patient demographics
    logger.info("Start | Creating df_demo.csv")
    if not os.path.exists(os.path.join(PATH_TO_OUTPUT_DIR, 'df_demo.csv')):
        create_df_demo(PATH_TO_DATABASE, PATH_TO_OUTPUT_DIR, PATH_TO_SPLITS_DIR, NUM_THREADS)
    df_demo = pd.read_csv(os.path.join(PATH_TO_OUTPUT_DIR, 'df_demo.csv'))
    logger.info("Finish | Creating df_demo.csv")

    # Unique # of visits + obs
    logger.info(f"# of obs: {df_merged.shape[0]}")
    logger.info(f"# of unique codes: {df_merged['code'].nunique()}")
    logger.info(f"# of visits: {df_merged['visit_id'][~df_merged['visit_id'].isna()].nunique()}")
    logger.info(f"# of patients: {df_merged['patient_id'].nunique()}")
    logger.info(f"# of minors (<19 yrs old): {(df_demo['timeline_length'] < 19).sum()}")
    logger.info(f"# of seniors (>89 yrs old): {(df_demo['timeline_length'] > 89).sum()}")

    ########################################################
    ########################################################
    #
    # Precompute values so that code below runs faster
    #
    ########################################################
    ########################################################
    logger.info("Start | Precomputing dictionaries")
    pid_2_is_male: Dict[int, bool] = {
        row['patient_id']: row['is_male'] for idx, row in df_demo.iterrows()
    }
    pid_2_age: Dict[int, int] = {
        row['patient_id']: row['age'] for idx, row in df_demo.iterrows()
    }
    pid_2_is_hispanic: Dict[int, bool] = {
        row['patient_id']: row['is_hispanic'] for idx, row in df_demo.iterrows()
    }
    pid_2_race: Dict[int, str] = {
        row['patient_id']: row['race'] for idx, row in df_demo.iterrows()
    }
    logger.success("Finish | Precomputing dictionaries")

    ########################################################
    ########################################################
    #
    # Create task-level stats per split
    #
    ########################################################
    ########################################################
    logger.info("Start | Creating df_task.csv")
    if not os.path.exists(os.path.join(PATH_TO_OUTPUT_DIR, 'df_task.csv')):
        rows = []
        for split in df_labels['split'].unique():
            for lf in df_labels['task'].unique():
                df_ = df_labels[(df_labels['split'] == split) & (df_labels['task'] == lf)]
                if lf == 'chexpert':
                    neg_values: List = ['8192']
                    # Patients
                    n_pos_patients = df_[~df_['value'].isin(neg_values)]['patient_id'].nunique()
                    n_neg_patients = df_[df_['value'].isin(neg_values)]['patient_id'].nunique()
                    n_total_patients = df_['patient_id'].nunique()
                    # Labels
                    n_pos_labels = df_[~df_['value'].isin(neg_values)].shape[0]
                    n_neg_labels = df_[df_['value'].isin(neg_values)].shape[0]
                    n_total_labels = df_.shape[0]
                else:
                    true_values: List = ['1', 1, 'True', True]
                    # Patients
                    n_pos_patients = df_[df_['value'].isin(true_values)]['patient_id'].nunique()
                    n_neg_patients = df_[~df_['value'].isin(true_values)]['patient_id'].nunique()
                    n_total_patients = df_['patient_id'].nunique()
                    # Labels
                    n_pos_labels = df_[df_['value'].isin(true_values)].shape[0]
                    n_neg_labels = df_[~df_['value'].isin(true_values)].shape[0]
                    n_total_labels = df_.shape[0]
                # % Male
                n_male = sum([ 1 if pid_2_is_male[pid] else 0 for pid in df_['patient_id'].unique() ])
                # Median Age
                ages = [ pid_2_age[pid] for pid in df_['patient_id'].unique() ]
                median_age = np.median(ages)
                # Save data
                rows.append({
                    'lf' : lf,
                    'split' : split,
                    'n_pos_patients' : n_pos_patients,
                    'n_neg_patients' : n_neg_patients,
                    'n_total_patients' : n_total_patients,
                    'n_pos_labels' : n_pos_labels,
                    'n_neg_labels' : n_neg_labels,
                    'n_total_labels' : n_total_labels,
                    'n_male' : n_male,
                    'median_age_yrs' : median_age,
                })
        df_task = pd.DataFrame(rows)
        df_task.to_csv(os.path.join(PATH_TO_OUTPUT_DIR, 'df_task.csv'), index=True)
    else:
        df_task = pd.read_csv(os.path.join(PATH_TO_OUTPUT_DIR, 'df_task.csv'))
    logger.success("Finish | Creating df_task.csv")


            
    ########################################################
    ########################################################
    #
    # SPLIT SUMMARY STATISTICS TABLE
    #
    # Format:
    """
        split	train	val	test
        Events Min	5	6	6
        Events Mean	6208	5430	5863
        Events Max	126051	129281	179161
        Visits Min	0	0	0
        Visits Mean	142	125	131
        Visits Max	3288	2441	3701
        Age Min	0	0	0
        Age Mean	51	50	51
        Age Max	88	88	88
    """
    #
    #########################################################
    #########################################################

    df_figure = df_demo[['split', 'patient_id', 'num_events', 'timeline_length', 'num_visits', ]].copy()
    df_figure = df_figure.groupby(['split']).agg(num_events_min=('num_events', 'min'),
                                                num_events_mean=('num_events', 'mean'),
                                                num_events_max=('num_events', 'max'),
                                                num_visits_min=('num_visits', 'min'),
                                                num_visits_mean=('num_visits', 'mean'),
                                                num_visits_max=('num_visits', 'max'),
                                                timeline_length_min=('timeline_length', 'min'),
                                                timeline_length_mean=('timeline_length', 'mean'),
                                                timeline_length_max=('timeline_length', 'max'))
    df_figure = df_figure.rename(columns={'num_events_min' : 'Events Min', 
                                        'num_events_mean' : 'Events Mean',
                                        'num_events_max' : 'Events Max',
                                        'num_visits_min' : 'Visits Min',
                                        'num_visits_mean' : 'Visits Mean',
                                        'num_visits_max' : 'Visits Max',
                                        'timeline_length_min' : 'Age Min',
                                        'timeline_length_mean' : 'Age Mean',
                                        'timeline_length_max' : 'Age Max',
                    })
    df_figure = df_figure.T.astype(int)
    write_table_to_latex(df_figure, PATH_TO_LATEX_TABLES_FILE)

    ########################################################
    ########################################################
    #
    # DEMOGRAPHICS GROUPED BY SPLIT TABLE
    #
    # Format:
    """
        split	train	val	test	total
        age_20	387	384	340	1111
        age_40	366	367	373	1106
        age_60	509	462	476	1447
        age_80	804	750	720	2274
        age_plus	263	255	256	774
        race__american_indian	7	9	12	28
        race__asian	344	370	318	1032
        race__black	94	91	91	276
        race__pacific_islander	31	37	36	104
        race__unknown	563	567	537	1667
        race__white	1290	1144	1171	3605
        is_hispanic__False	1948	1798	1786	5532
        is_hispanic__True	381	420	379	1180
        is_male__False	1196	1063	1104	3363
        is_male__True	1133	1155	1061	3349
        age_total	2329	2218	2165	6712
        ethnicity_total	2329	2218	2165	6712
        gender_total	2329	2218	2165	6712
        race_total	2329	2218	2165	6712
    """
    #
    #########################################################
    #########################################################

    df_figure = df_demo[['split', 'patient_id', 'race', 'is_hispanic', 'is_male', 'age_20', 'age_40', 'age_60', 'age_80', 'age_plus']].copy()

    # One hot encode categorical variables
    oh_race = pd.get_dummies(df_figure['race'], prefix='race_')
    oh_hisp = pd.get_dummies(df_figure['is_hispanic'], prefix='is_hispanic_')
    oh_male = pd.get_dummies(df_figure['is_male'], prefix='is_male_')
    df_figure = pd.concat([df_figure, oh_race, oh_hisp, oh_male], axis=1)

    df_figure = df_figure.groupby(['split']).agg('sum')
    df_figure['age_total'] = df_figure['age_20'] + df_figure['age_40'] + df_figure['age_60'] + df_figure['age_80'] + df_figure['age_plus']
    df_figure['ethnicity_total'] = df_figure['is_hispanic__True'] + df_figure['is_hispanic__False']
    df_figure['gender_total'] = df_figure['is_male__True'] + df_figure['is_male__False']
    df_figure['race_total'] = df_figure['race__american_indian'] + df_figure['race__white'] + df_figure['race__black'] + df_figure['race__asian'] + df_figure['race__unknown'] + + df_figure['race__pacific_islander'] 

    df_figure = df_figure.drop(columns=['patient_id', 'is_hispanic', 'is_male', 'race',  ])
    df_figure = df_figure.T.astype(int)
    df_figure['total'] = df_figure.sum(axis=1)
    df_figure = df_figure.iloc[:, [1, 2, 0, 3, ]]
    write_table_to_latex(df_figure, PATH_TO_LATEX_TABLES_FILE, is_ignore_index=False)

    ########################################################
    ########################################################
    #
    # TASK LABEL PREVALENCE TABLE
    #
    # Format:
    """
    lf	# Patients (# Positive) train	# Labels (# Positive) train	Spacer	# Patients (# Positive) test	# Patients (# Positive) val
        2	Long Length of Stay	1424 (458)	2695 (743)		1248 (394)	1254 (400)
        3	30-day Readmission	1342 (186)	2658 (373)		1175 (151)	1137 (147)
        1	ICU Transfer	1311 (100)	2460 (119)		1139 (78)	1167 (75)
        7	Thrombocytopenia	1951 (798)	59462 (8529)		1793 (707)	1796 (680)
        4	Hyperkalemia	1923 (391)	70653 (1292)		1758 (346)	1777 (350)
        5	Hypoglycemia	1983 (430)	104433 (1128)		1804 (355)	1829 (354)
        6	Hyponatremia	1922 (1198)	74009 (17962)		1760 (1094)	1777 (1064)
        0	Anemia	1968 (1211)	64130 (8997)		1806 (1045)	1808 (1017)
        11	Hypertension	953 (129)	1551 (194)		848 (128)	846 (128)
        10	Hyperlipidemia	1066 (132)	1912 (179)		952 (135)	928 (134)
        13	Pancreatic Cancer	1429 (128)	2688 (146)		1252 (42)	1248 (47)
        9	Celiac	1437 (82)	2688 (105)		1264 (17)	1263 (12)
        12	Lupus	1427 (88)	2649 (124)		1250 (25)	1245 (25)
        8	Acute MI	1415 (130)	2613 (200)		1245 (117)	1244 (116)
    """
    #
    #########################################################
    #########################################################

    df_figure = df_task.copy()
    lf_to_col_name = {
        'new_celiac' : 'Celiac',
        'new_lupus' : 'Lupus',
        'new_pancan' : 'Pancreatic Cancer',
        'new_acutemi' : 'Acute MI',
        'new_hypertension' : 'Hypertension',
        'new_hyperlipidemia' : 'Hyperlipidemia',
        'lab_anemia' : 'Anemia',
        'lab_hyperkalemia' : 'Hyperkalemia',
        'lab_hypoglycemia' : 'Hypoglycemia',
        'lab_hyponatremia' : 'Hyponatremia',
        'lab_thrombocytopenia' : 'Thrombocytopenia',
        'guo_readmission' : '30-day Readmission',
        'guo_icu' : 'ICU Transfer',
        'guo_los' : 'Long Length of Stay',
        'chexpert' : 'Chest X-Ray Findings',
    }
    df_figure = df_figure[['lf', 'split', 'n_total_patients', 'n_pos_patients', 'n_total_labels', 'n_pos_labels', 'median_age_yrs']]
    df_figure = df_figure[~df_figure['lf'].str.startswith('chexpert_')]
    df_figure['# Patients (# Positive)'] = df_figure['n_total_patients'].astype(int).astype(str) + ' (' + df_figure['n_pos_patients'].astype(str) + ')'
    df_figure['# Labels (# Positive)'] = df_figure['n_total_labels'].astype(int).astype(str) + ' (' + df_figure['n_pos_labels'].astype(str) + ')'
    df_figure = df_figure.drop(columns=['n_total_patients', 'n_pos_patients', 'n_total_labels', 'n_pos_labels', 'median_age_yrs'])
    # Pivot columns
    df_figure = df_figure.pivot(index='lf', columns='split')
    df_figure.columns = [' '.join(col).strip() for col in df_figure.columns.values]
    df_figure.reset_index(inplace=True)
    # Order columns
    new_col_order = sorted(df_figure.columns[1:], key=lambda x: -1 if 'train' in x else (0 if 'val' in x else 1))
    df_figure = df_figure[['lf'] + new_col_order]
    # Sort rows
    new_row_order = [
        'guo_los',
        'guo_readmission',
        'guo_icu',
        'lab_thrombocytopenia',
        'lab_hyperkalemia',
        'lab_hypoglycemia',
        'lab_hyponatremia',
        'lab_anemia',
        'new_hypertension',
        'new_hyperlipidemia',
        'new_pancan',
        'new_celiac',
        'new_lupus',
        'new_acutemi',
        'chexpert',
    ]
    df_figure = df_figure.sort_values(by='lf', key=lambda x: x.map({name: i for i, name in enumerate(new_row_order)}))
    df_figure['lf'] = df_figure['lf'].apply(lambda x: lf_to_col_name[x])
    df_figure.insert(3, 'Spacer', '')
    df_figure.insert(6, 'Spacer 2', '')
    write_table_to_latex(df_figure, PATH_TO_LATEX_TABLES_FILE, is_ignore_index=True)

    ########################################################
    ########################################################
    #
    # Make plots
    #
    ########################################################
    ########################################################
    logger.info("Start | Making plots")
    plot_column_per_patient(df_demo, PATH_TO_OUTPUT_DIR, 'num_events', title='events', x_label='# of Events', max_clamp=40000)
    plot_column_per_patient(df_demo, PATH_TO_OUTPUT_DIR, 'num_visits', title='visits', x_label='# of Visits', max_clamp=1000)
    plot_column_per_patient(df_demo, PATH_TO_OUTPUT_DIR, 'timeline_length', title='timeline length', x_label='Timeline Length (yrs)')
    logger.success("Finish | Making plots")<|MERGE_RESOLUTION|>--- conflicted
+++ resolved
@@ -87,11 +87,7 @@
 def compute_demographics(args):
     path_to_csv, path_to_database, path_to_splits_dir, patient_ids = args
     patient_database = femr.datasets.PatientDatabase(path_to_database)
-<<<<<<< HEAD
-    splits = json.load(open(os.path.join(path_to_splits_dir, 'person_id_map.csv'), 'r'))
-=======
     splits = get_splits(path_to_splits_dir)
->>>>>>> 88dd769b
     rows = []
     for idx, pid in enumerate(patient_ids):
         is_male: bool = False
@@ -178,14 +174,7 @@
         os.remove(PATH_TO_LATEX_TABLES_FILE)
 
     # Load splits
-<<<<<<< HEAD
-    df_split = pd.read_csv(os.path.join(PATH_TO_SPLITS_DIR, 'person_id_map.csv'))
-    split_2_idxs = { 'train' : [], 'val' : [], 'test' : [], }
-    
-    splits: Dict[str, List[int]] = json.load(open(os.path.join(PATH_TO_SPLITS_DIR, 'splits.json'), 'r'))
-=======
     splits: Dict[str, List[int]] = get_splits(PATH_TO_SPLITS_DIR)
->>>>>>> 88dd769b
 
     # Load all labels from CSVs
     logger.info("Start | Creating df_labels.csv")
